--- conflicted
+++ resolved
@@ -6,21 +6,14 @@
     quests::*,
     Chunk,
 };
-<<<<<<< HEAD
-use std::collections::HashMap;
-=======
 use std::collections::{HashMap, VecDeque};
->>>>>>> fb7e5fd9
 
 /// Number of total consumable item types
 pub(crate) const NUM_ITEM_TYPES: usize = 2;
 /// Number of total buff/debuff types
 // pub(crate) const NUM_STATUS_TYPES: usize = 3; // Commented out because it is currently unused
-<<<<<<< HEAD
-=======
 /// Number of special moves each player can use per battle, across all monsters
 pub(crate) const SPECIALS_PER_BATTLE: usize = 2;
->>>>>>> fb7e5fd9
 
 #[derive(Default, Debug)]
 pub(crate) struct WorldMap {
@@ -99,13 +92,10 @@
     /// Number of turns remaining with a given buff applied
     /// Strength Buff = 0, Slowness = 1, Blindness = 2
     pub(crate) turns_left_of_buff: Vec<usize>,
-<<<<<<< HEAD
-=======
     /// Count of special moves available for player (index 0) and 
     /// enemy (index 1)
     /// Reset at the end of every battle to SPECIALS_PER_BATTLE.
     pub(crate) spec_moves_left: Vec<usize>,
->>>>>>> fb7e5fd9
     /// Active player quests
     pub(crate) quests_active: Vec<Quest>,
 }
@@ -120,10 +110,6 @@
         self.monster_entity_to_stats.insert(entity, stats);
         self.num_monsters += 1;
         self.num_living_monsters += 1;
-<<<<<<< HEAD
-        info!("you have {} monsters now.", self.num_monsters);
-=======
->>>>>>> fb7e5fd9
     }
 
     // pub fn next_monster(&mut self, last_monster: Entity) -> Option<&Entity> {
@@ -139,14 +125,6 @@
         }
         let monster_id_entity_len = self.monster_id_entity.len();
         let our_id = self.entity_monster_id.get(&last_monster);
-<<<<<<< HEAD
-        info!(
-            "Trying {} with length {}",
-            ((*our_id.unwrap() + 1) % monster_id_entity_len),
-            monster_id_entity_len
-        );
-=======
->>>>>>> fb7e5fd9
 
         self.monster_id_entity
             .get(&((*our_id.unwrap() + 1) % monster_id_entity_len))
@@ -209,7 +187,6 @@
         }
     }
 }
-<<<<<<< HEAD
 
 /// Get the display name for an item index
 pub(crate) fn item_index_to_name(index: usize) -> &'static str {
@@ -239,6 +216,7 @@
             enemy_stats: Default::default(),
             player_inventory: vec![0; 9],
             turns_left_of_buff: vec![0; 3],
+            spec_moves_left: vec![SPECIALS_PER_BATTLE; 2],
             quests_active: Vec::new(),
         }
     }
@@ -328,126 +306,6 @@
             type_modifier: modifier_map,
         }
     }
-=======
-
-/// Get the display name for an item index
-pub(crate) fn item_index_to_name(index: usize) -> &'static str {
-    match index {
-        0 => "healing",
-        1 => "strength buff",
-        2 => "slowdown",
-        3 => "blinding",
-        4 => "debuff removal",
-        _ => "junk",
-    }
-}
-
-impl Default for GameProgress {
-    fn default() -> Self {
-        Self {
-            current_level: 1_usize,
-            num_boss_defeated: Default::default(),
-            level_boss_awaken: Default::default(),
-            num_monsters: Default::default(),
-            num_living_monsters: Default::default(),
-            allied_monster_id: Default::default(),
-            id_allied_monster: Default::default(),
-            monster_id_entity: Default::default(),
-            entity_monster_id: Default::default(),
-            monster_entity_to_stats: Default::default(),
-            enemy_stats: Default::default(),
-            player_inventory: vec![0; 9],
-            turns_left_of_buff: vec![0; 3],
-            spec_moves_left: vec![SPECIALS_PER_BATTLE; 2],
-            quests_active: Vec::new(),
-        }
-    }
-}
-
-#[derive(Clone, Copy)]
-pub(crate) struct TypeSystem {
-    pub type_modifier: [[f32; 8]; 8],
-}
-
-impl Default for TypeSystem {
-    fn default() -> Self {
-        let mut modifier_map: [[f32; 8]; 8] = [[1.0; 8]; 8];
-        // Scav = 0
-        modifier_map[Element::Scav as usize][Element::Scav as usize] = 1.0;
-        modifier_map[Element::Scav as usize][Element::Growth as usize] = 2.0;
-        modifier_map[Element::Scav as usize][Element::Ember as usize] = 0.5;
-        modifier_map[Element::Scav as usize][Element::Flood as usize] = 2.0;
-        modifier_map[Element::Scav as usize][Element::Rad as usize] = 0.5;
-        modifier_map[Element::Scav as usize][Element::Robot as usize] = 1.0;
-        modifier_map[Element::Scav as usize][Element::Clean as usize] = 0.5;
-        modifier_map[Element::Scav as usize][Element::Filth as usize] = 0.5;
-        // Growth = 1
-        modifier_map[Element::Growth as usize][Element::Scav as usize] = 1.0;
-        modifier_map[Element::Growth as usize][Element::Growth as usize] = 1.0;
-        modifier_map[Element::Growth as usize][Element::Ember as usize] = 0.5;
-        modifier_map[Element::Growth as usize][Element::Flood as usize] = 2.0;
-        modifier_map[Element::Growth as usize][Element::Rad as usize] = 2.0;
-        modifier_map[Element::Growth as usize][Element::Robot as usize] = 2.0;
-        modifier_map[Element::Growth as usize][Element::Clean as usize] = 0.5;
-        modifier_map[Element::Growth as usize][Element::Filth as usize] = 0.5;
-        // Ember = 2
-        modifier_map[Element::Ember as usize][Element::Scav as usize] = 2.0;
-        modifier_map[Element::Ember as usize][Element::Growth as usize] = 2.0;
-        modifier_map[Element::Ember as usize][Element::Ember as usize] = 1.0;
-        modifier_map[Element::Ember as usize][Element::Flood as usize] = 0.5;
-        modifier_map[Element::Ember as usize][Element::Rad as usize] = 2.0;
-        modifier_map[Element::Ember as usize][Element::Robot as usize] = 0.5;
-        modifier_map[Element::Ember as usize][Element::Clean as usize] = 1.0;
-        modifier_map[Element::Ember as usize][Element::Filth as usize] = 0.5;
-        // Flood = 3
-        modifier_map[Element::Flood as usize][Element::Scav as usize] = 1.0;
-        modifier_map[Element::Flood as usize][Element::Growth as usize] = 0.5;
-        modifier_map[Element::Flood as usize][Element::Ember as usize] = 2.0;
-        modifier_map[Element::Flood as usize][Element::Flood as usize] = 1.0;
-        modifier_map[Element::Flood as usize][Element::Rad as usize] = 0.5;
-        modifier_map[Element::Flood as usize][Element::Robot as usize] = 2.0;
-        modifier_map[Element::Flood as usize][Element::Clean as usize] = 2.0;
-        modifier_map[Element::Flood as usize][Element::Filth as usize] = 2.0;
-        // Rad = 4
-        modifier_map[Element::Rad as usize][Element::Scav as usize] = 2.0;
-        modifier_map[Element::Rad as usize][Element::Growth as usize] = 0.5;
-        modifier_map[Element::Rad as usize][Element::Ember as usize] = 1.0;
-        modifier_map[Element::Rad as usize][Element::Flood as usize] = 1.0;
-        modifier_map[Element::Rad as usize][Element::Rad as usize] = 0.5;
-        modifier_map[Element::Rad as usize][Element::Robot as usize] = 0.5;
-        modifier_map[Element::Rad as usize][Element::Clean as usize] = 2.0;
-        modifier_map[Element::Rad as usize][Element::Filth as usize] = 1.0;
-        // Robot = 5
-        modifier_map[Element::Robot as usize][Element::Scav as usize] = 2.0;
-        modifier_map[Element::Robot as usize][Element::Growth as usize] = 0.5;
-        modifier_map[Element::Robot as usize][Element::Ember as usize] = 1.0;
-        modifier_map[Element::Robot as usize][Element::Flood as usize] = 0.5;
-        modifier_map[Element::Robot as usize][Element::Rad as usize] = 2.0;
-        modifier_map[Element::Robot as usize][Element::Robot as usize] = 1.0;
-        modifier_map[Element::Robot as usize][Element::Clean as usize] = 0.5;
-        modifier_map[Element::Robot as usize][Element::Filth as usize] = 2.0;
-        // Clean = 6
-        modifier_map[Element::Clean as usize][Element::Scav as usize] = 0.5;
-        modifier_map[Element::Clean as usize][Element::Growth as usize] = 1.0;
-        modifier_map[Element::Clean as usize][Element::Ember as usize] = 2.0;
-        modifier_map[Element::Clean as usize][Element::Flood as usize] = 0.5;
-        modifier_map[Element::Clean as usize][Element::Rad as usize] = 1.0;
-        modifier_map[Element::Clean as usize][Element::Robot as usize] = 0.5;
-        modifier_map[Element::Clean as usize][Element::Clean as usize] = 1.0;
-        modifier_map[Element::Clean as usize][Element::Filth as usize] = 2.0;
-        // Filth = 7
-        modifier_map[Element::Filth as usize][Element::Scav as usize] = 2.0;
-        modifier_map[Element::Filth as usize][Element::Growth as usize] = 1.0;
-        modifier_map[Element::Filth as usize][Element::Ember as usize] = 0.5;
-        modifier_map[Element::Filth as usize][Element::Flood as usize] = 1.0;
-        modifier_map[Element::Filth as usize][Element::Rad as usize] = 1.0;
-        modifier_map[Element::Filth as usize][Element::Robot as usize] = 2.0;
-        modifier_map[Element::Filth as usize][Element::Clean as usize] = 2.0;
-        modifier_map[Element::Filth as usize][Element::Filth as usize] = 0.5;
-        TypeSystem {
-            type_modifier: modifier_map,
-        }
-    }
 }
 
 /// Text that will be pooled in the queue for text to write to the screen
@@ -461,5 +319,4 @@
 #[derive(Debug, Clone, Default)]
 pub struct TextBuffer {
     pub bottom_text: VecDeque<PooledText>,
->>>>>>> fb7e5fd9
 }