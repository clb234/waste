--- conflicted
+++ resolved
@@ -8,21 +8,6 @@
 
 // GAMEWIDE CONSTANTS
 #[derive(Debug, Clone, PartialEq, Eq, Hash, Copy)]
-<<<<<<< HEAD
-pub (crate) enum GameState{
-	Start,
-	Pause,
-    	StartPlaying,
-	Playing,
-    	Battle,
-    	PreHost,
-   	 PrePeer,
-    	HostBattle,
-    	PeerBattle,
-   	 Credits,
-   	 Help, 
-   	 MultiplayerMenu
-=======
 pub(crate) enum GameState {
     Start,
     Pause,
@@ -32,7 +17,6 @@
     Credits,
     Help,
     MultiplayerMenu,
->>>>>>> 722337c6
 }
 
 pub(crate) const TITLE: &str = "Waste";
@@ -40,12 +24,6 @@
 
 // CUSTOM MODULE DEFINITIONS AND IMPORTS
 //mod statements:
-<<<<<<< HEAD
-mod credits;
-mod help; 
-mod pause;
-=======
->>>>>>> 722337c6
 mod backgrounds;
 mod battle;
 mod camera;
@@ -62,12 +40,6 @@
 mod world;
 
 //use statements:
-<<<<<<< HEAD
-use credits::*;
-use help::*;
-use pause::*; 
-=======
->>>>>>> 722337c6
 use backgrounds::*;
 use battle::*;
 use camera::*;
@@ -82,13 +54,6 @@
 use start_menu::*;
 use wfc::*;
 use world::*;
-<<<<<<< HEAD
-use multiplayer_menu::*;
-use game_client::*;
-
-
-=======
->>>>>>> 722337c6
 
 // END CUSTOM MODULES
 
@@ -124,27 +89,6 @@
         .add_plugin(PausePlugin)
         .add_plugin(BattlePlugin)
         .add_plugin(MultMenuPlugin)
-<<<<<<< HEAD
-    .add_enter_system_set(GameState::StartPlaying, 
-        // This system set is unconditional, as it is being added in an enter helper
-        SystemSet::new()
-            .with_system(init_background)
-            .with_system(setup_game)
-    )
-    .add_system_set(ConditionSet::new()
-        // These systems will only run in the condition that the game is in the state
-        // Playing
-        .run_in_state(GameState::Playing)
-            .with_system(move_player)
-            .with_system(move_camera)
-            .with_system(animate_sprite)
-            .with_system(expand_map)
-            .with_system(win_game)
-            .with_system(handle_pause)
-        .into()
-    )
-    .run();
-=======
         .add_enter_system_set(
             GameState::StartPlaying,
             // This system set is unconditional, as it is being added in an enter helper
@@ -166,7 +110,6 @@
                 .into(),
         )
         .run();
->>>>>>> 722337c6
 }
 
 pub(crate) fn setup_game(
@@ -217,13 +160,6 @@
         });
 
     // Give the player a monster
-<<<<<<< HEAD
-    let initial_monster_stats = MonsterStats {..Default::default()};
-    let initial_monster = commands.spawn()
-        .insert_bundle(initial_monster_stats.clone())
-        .insert(SelectedMonster)
-        .insert(PartyMonster).id();
-=======
     let initial_monster_stats = MonsterStats {
         ..Default::default()
     };
@@ -233,7 +169,6 @@
         .insert(SelectedMonster)
         .insert(PartyMonster)
         .id();
->>>>>>> 722337c6
     // initial_monster.insert(SelectedMonster);
     game_progress.new_monster(initial_monster, initial_monster_stats);
 
@@ -241,25 +176,6 @@
     commands.insert_resource(NextState(GameState::Playing));
 }
 
-<<<<<<< HEAD
-pub(crate) fn despawn_camera_temp(mut commands: Commands, camera_query: Query<Entity, With<MainCamera>>)
-{
-    camera_query.for_each(|camera| {
-        commands.entity(camera).despawn();
-    });
-}
-
-/// Tear down ALL significant resources for the game, and despawn all relevant 
-/// in game entities. This should be used when bailing out of the credits state
-/// after beating the game, or when exiting multiplayer to move to singleplayer.*
-/// 
-/// *Multiplayer may need to add their own relevant resources or queries to despawn
-pub(crate) fn teardown(mut commands: Commands,
-	camera_query: Query<Entity,  With<MainCamera>>,
-    background_query: Query<Entity, With<Tile>>,
-    player_query: Query<Entity, With<Player>>,
-    monster_query: Query<Entity, With<PartyMonster>>
-=======
 /// Tear down ALL significant resources for the game, and despawn all relevant
 /// in game entities. This should be used when bailing out of the credits state
 /// after beating the game, or when exiting multiplayer to move to singleplayer.*
@@ -272,7 +188,6 @@
     player_query: Query<Entity, With<Player>>,
     monster_query: Query<Entity, With<PartyMonster>>,
     npc_query: Query<Entity, With<NPC>>,
->>>>>>> 722337c6
 ) {
     // Despawn main camera
     camera_query.for_each(|camera| {
@@ -294,14 +209,11 @@
         commands.entity(monster).despawn();
     });
 
-<<<<<<< HEAD
-=======
     // Despawn NPCs
     npc_query.for_each(|npc| {
         commands.entity(npc).despawn();
     });
 
->>>>>>> 722337c6
     // Remove the game client, as we will reinitialize it on
     // next setup
     commands.remove_resource::<GameClient>();
@@ -315,27 +227,13 @@
 }
 
 /// Mark that game has been completed and transition to credits.
-<<<<<<< HEAD
-pub(crate) fn win_game(
-    mut commands: Commands,
-    mut game_progress: ResMut<GameProgress>,
-) {
-=======
 pub(crate) fn win_game(mut commands: Commands, game_progress: ResMut<GameProgress>) {
->>>>>>> 722337c6
     if game_progress.num_boss_defeated == 5 {
         commands.insert_resource(NextState(GameState::Credits));
     }
 }
 
-<<<<<<< HEAD
-pub(crate) fn handle_pause(
-    mut commands: Commands,
-	input: Res<Input<KeyCode>>,
-) {
-=======
 pub(crate) fn handle_pause(mut commands: Commands, input: Res<Input<KeyCode>>) {
->>>>>>> 722337c6
     if input.just_pressed(KeyCode::Escape) {
         // Change to pause menu state
         commands.insert_resource(NextState(GameState::Pause));
