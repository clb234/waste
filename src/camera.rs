--- conflicted
+++ resolved
@@ -24,12 +24,12 @@
 pub(crate) struct SlidesCamera;
 
 #[derive(Component)]
-<<<<<<< HEAD
 pub(crate) struct PauseCamera; 
 
 #[derive(Component)]
-=======
->>>>>>> fb7e5fd9
+pub(crate) struct HelpCamera;
+
+#[derive(Component)]
 pub(crate) struct HelpCamera;
 
 pub(crate) const CAMERA_Z_VALUE: f32 = 100.;
