--- conflicted
+++ resolved
@@ -1,11 +1,7 @@
 use crate::backgrounds::{ChestTile, HealingTile, MonsterTile, Tile};
 use crate::monster::{Boss, Defense, Enemy, Health, Level, MonsterStats, Strength};
 use crate::quests::NPC;
-<<<<<<< HEAD
-use crate::world::{item_index_to_name, GameProgress};
-=======
 use crate::world::{item_index_to_name, GameProgress, PooledText, TextBuffer};
->>>>>>> fb7e5fd9
 use crate::GameState;
 use bevy::{prelude::*, sprite::collide_aabb::collide};
 use iyes_loopless::state::NextState;
@@ -99,10 +95,7 @@
             Without<ChestTile>,
         ),
     >,
-<<<<<<< HEAD
-=======
     mut text_buffer: ResMut<TextBuffer>,
->>>>>>> fb7e5fd9
 ) {
     if player.is_empty() {
         error!("Couldn't find a player to move...");
@@ -136,8 +129,6 @@
         y_vel = 0.;
     }
 
-<<<<<<< HEAD
-=======
     // Check party size
     if input.just_released(KeyCode::P) {
         let num_of_monsters = game_progress.num_monsters;
@@ -175,7 +166,6 @@
         text_buffer.bottom_text.push_back(text);
     }
 
->>>>>>> fb7e5fd9
     // Most of these numbers come from debugging
     // and seeing what works.
     pt.translation.x += x_vel;
@@ -281,15 +271,11 @@
                     hp.health = hp.max_health as isize;
                 }
                 game_progress.num_living_monsters = game_progress.num_monsters;
-<<<<<<< HEAD
-                info!("Monster health restored.");
-=======
                 let text = PooledText {
                     text: format!("Monster health restored."),
                     pooled: false,
                 };
                 text_buffer.bottom_text.push_back(text);
->>>>>>> fb7e5fd9
                 commands.entity(healing_tile).remove::<HealingTile>();
             }
         }
@@ -309,15 +295,11 @@
             Some(_) => {
                 let item = rand::thread_rng().gen_range(0..=1) as usize;
                 let item_got = item_index_to_name(item);
-<<<<<<< HEAD
-                info!("You got a {} item.", item_got);
-=======
                 let text = PooledText {
                     text: format!("You got a {} item.", item_got),
                     pooled: false,
                 };
                 text_buffer.bottom_text.push_back(text);
->>>>>>> fb7e5fd9
                 game_progress.player_inventory[item] += 1;
                 commands.entity(chest_tile).remove::<ChestTile>();
             }
@@ -336,9 +318,6 @@
             None => {}
             Some(_) => {
                 let quest = npc_data.quest;
-<<<<<<< HEAD
-                info!("A new quest has been acquired: {:?}", quest);
-=======
                 let text = PooledText {
                     text: format!(
                         "Quest: Hunt 1 {:?}, reward {} {}.",
@@ -353,7 +332,6 @@
                     pooled: false,
                 };
                 text_buffer.bottom_text.push_back(text);
->>>>>>> fb7e5fd9
                 game_progress.add_active_quest(quest);
                 commands.entity(npc_entity).despawn();
             }
