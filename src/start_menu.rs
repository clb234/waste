--- conflicted
+++ resolved
@@ -1,15 +1,8 @@
 #![allow(unused)]
-<<<<<<< HEAD
 use std::fmt::format;
 use std::net::{UdpSocket, Ipv4Addr, SocketAddr, IpAddr};
 use std::sync::mpsc::{Receiver, channel, Sender};
 use local_ip_address::local_ip;
-=======
-use local_ip_address::local_ip;
-use std::net::{IpAddr, Ipv4Addr, SocketAddr, UdpSocket};
-use std::sync::mpsc::{channel, Receiver, Sender};
-
->>>>>>> fb7e5fd9
 use crate::backgrounds::{Tile, WIN_H, WIN_W};
 use crate::camera::MenuCamera;
 use crate::game_client::*;
@@ -24,6 +17,10 @@
 pub(crate) const NORMAL_BUTTON: Color = Color::rgb(0.15, 0.15, 0.15);
 pub(crate) const HOVERED_BUTTON: Color = Color::rgb(0.25, 0.25, 0.25);
 pub(crate) const PRESSED_BUTTON: Color = Color::rgb(0.75, 0.35, 0.35);
+pub(crate) const TEXT_COLOR: Color = Color::rgb(0.9, 0.9, 0.9);
+pub(crate) const NORMAL_BUTTON: Color = Color::rgb(0.15, 0.15, 0.15);
+pub(crate) const HOVERED_BUTTON: Color = Color::rgb(0.25, 0.25, 0.25);
+pub(crate) const PRESSED_BUTTON: Color = Color::rgb(0.75, 0.35, 0.35);
 
 pub struct MainMenuPlugin;
 
@@ -41,6 +38,9 @@
 
 #[derive(Component)]
 pub(crate) struct StartMenuUIElement;
+
+#[derive(Component)]
+pub(crate) struct HelpButton;
 
 #[derive(Component)]
 pub(crate) struct HelpButton;
@@ -61,6 +61,20 @@
             )
             .add_exit_system(GameState::Start, despawn_start_menu);
     }
+    fn build(&self, app: &mut App) {
+        app.add_enter_system(GameState::Start, setup_menu)
+            .add_system_set(
+                ConditionSet::new()
+                    // Only run handlers on Start state
+                    .run_in_state(GameState::Start)
+                    .with_system(start_button_handler)
+                    .with_system(credits_button_handler)
+                    .with_system(multiplayer_button_handler)
+                    .with_system(help_button_handler)
+                    .into(),
+            )
+            .add_exit_system(GameState::Start, despawn_start_menu);
+    }
 }
 
 // Clears buttons from screen when ran
@@ -122,13 +136,8 @@
     >,
     mut text_query: Query<&mut Text>,
     mut commands: Commands,
-<<<<<<< HEAD
 	//game_client: Res<GameClient>,
 	// game_channel: Res<GameChannel>,
-=======
-    game_client: Res<GameClient>,
-    // game_channel: Res<GameChannel>,
->>>>>>> fb7e5fd9
 ) {
     for (interaction, mut color, children) in &mut interaction_query {
         let mut text = text_query
@@ -141,7 +150,6 @@
                 commands.insert_resource(NextState(GameState::Credits));
 
                 // let c_sx = game_client.udp_channel.sx.clone();
-<<<<<<< HEAD
 
                 // // create thread for player's battle communication
                 // std::thread::spawn(move || {
@@ -162,28 +170,6 @@
                 // let response_back = Package::new(String::from("game thread got the msg! Just confirming.."), Some(game_client.udp_channel.sx.clone()));
                 // battle_thread_sx.send(response_back);
 
-=======
-
-                // // create thread for player's battle communication
-                // std::thread::spawn(move || {
-                // 	let (tx, rx): (Sender<Package>, Receiver<Package>) = std::sync::mpsc::channel();
-
-                // 	let test_pkg = Package::new(String::from("test msg from thread of player"), Some(tx.clone()));
-
-                // 	c_sx.send(test_pkg).unwrap();
-
-                // 	let response_from_game = rx.recv().unwrap();
-                // 	println!("battle thread received confirmation here: {}", response_from_game.message);
-
-                // });
-
-                // let res = game_client.udp_channel.rx.recv().unwrap();
-                // let battle_thread_sx = res.sender.expect("Couldnt find sender");
-                // println!("Game thread got this msg: {}", res.message);
-                // let response_back = Package::new(String::from("game thread got the msg! Just confirming.."), Some(game_client.udp_channel.sx.clone()));
-                // battle_thread_sx.send(response_back);
-
->>>>>>> fb7e5fd9
                 // match game_client.udp_channel.rx.try_recv() {
                 // 	Ok(pkg_response) => println!("{:?}", pkg_response.message),
                 // 	Err(e) => println!("try_recv function failed: {e:?}"),
@@ -208,11 +194,7 @@
     >,
     mut text_query: Query<&mut Text>,
     mut commands: Commands,
-<<<<<<< HEAD
 	//mut game_client: ResMut<GameClient>
-=======
-    mut game_client: ResMut<GameClient>,
->>>>>>> fb7e5fd9
 ) {
     for (interaction, mut color, children) in &mut interaction_query {
         let mut text = text_query
@@ -224,10 +206,6 @@
                 *color = PRESSED_BUTTON.into();
                 commands.insert_resource(NextState(GameState::MultiplayerMenu));
 
-<<<<<<< HEAD
-=======
-                println!("{:?}", game_client.socket);
->>>>>>> fb7e5fd9
             }
             Interaction::Hovered => {
                 text.sections[0].value = "Multiplayer".to_string();
@@ -285,7 +263,6 @@
     >,
 ) {
     // -----------------------------------------------------------------------------------------------------------
-<<<<<<< HEAD
     // Get an address to bind socket to
     // ::bind() creates a new socket bound to the address, and a NEW BINDING
     // CANNOT BE MADE to the same addr:port thereafter
@@ -310,34 +287,6 @@
         commands.entity(camera).despawn();
     });
 
-=======
-    let addr = get_addr();
-    println!("{}", addr);
-    let udp_socket = UdpSocket::bind(addr).unwrap();
-    udp_socket.set_nonblocking(true).unwrap();
-    let (sx, rx): (Sender<Package>, Receiver<Package>) = channel();
-
-    commands.insert_resource(GameClient {
-        socket: SocketInfo { addr, udp_socket },
-        player_type: crate::game_client::PlayerType::Client,
-        udp_channel: UdpChannel { sx, rx },
-    });
-    // -----------------------------------------------------------------------------------------------------------
-
-    // creates the channel for the main game thread
-    // let (gsx, grx): (Sender<Package>, Receiver<Package>) = channel();
-    // //create entity for the main game thread's sender + receiver
-    // commands.insert_resource(GameChannel {
-    //     gsx,
-    //     grx
-    // });
-    // -----------------------------------------------------------------------------------------------------------
-
-    cameras.for_each(|camera| {
-        commands.entity(camera).despawn();
-    });
-
->>>>>>> fb7e5fd9
     //creates camera for UI
     let camera = Camera2dBundle::default();
     commands.spawn_bundle(camera).insert(MenuCamera);
@@ -350,12 +299,7 @@
         })
         .insert(MainMenuBackground);
 
-<<<<<<< HEAD
         commands
-=======
-    // START BUTTON
-    commands
->>>>>>> fb7e5fd9
         .spawn_bundle(ButtonBundle {
             style: Style {
                 size: Size::new(Val::Px(300.0), Val::Px(65.0)),
@@ -365,13 +309,8 @@
                 justify_content: JustifyContent::Center,
                 // vertically center child text
                 align_items: AlignItems::Center,
-<<<<<<< HEAD
             ..default()
         },
-=======
-                ..default()
-            },
->>>>>>> fb7e5fd9
             color: NORMAL_BUTTON.into(),
             ..default()
         })
@@ -387,15 +326,9 @@
         })
         .insert(StartButton)
         .insert(StartMenuUIElement);
-<<<<<<< HEAD
     
         // MULTIPLAYER BUTTON
         commands
-=======
-
-    // MULTIPLAYER BUTTON
-    commands
->>>>>>> fb7e5fd9
         .spawn_bundle(ButtonBundle {
             style: Style {
                 size: Size::new(Val::Px(325.0), Val::Px(65.0)),
@@ -428,15 +361,9 @@
         })
         .insert(MultiplayerButton)
         .insert(StartMenuUIElement);
-<<<<<<< HEAD
     
         // CREDITS BUTTON
         commands
-=======
-
-    // CREDITS BUTTON
-    commands
->>>>>>> fb7e5fd9
         .spawn_bundle(ButtonBundle {
             style: Style {
                 size: Size::new(Val::Px(225.0), Val::Px(65.0)),
